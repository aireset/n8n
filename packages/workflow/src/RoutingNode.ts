/* eslint-disable @typescript-eslint/no-unsafe-call */
/* eslint-disable @typescript-eslint/no-unsafe-argument */

/* eslint-disable @typescript-eslint/prefer-nullish-coalescing */

/* eslint-disable @typescript-eslint/no-unsafe-member-access */
/* eslint-disable @typescript-eslint/no-unsafe-assignment */

import get from 'lodash/get';
import merge from 'lodash/merge';
import set from 'lodash/set';
import url from 'node:url';

import type {
	ICredentialDataDecryptedObject,
	ICredentialsDecrypted,
	IHttpRequestOptions,
	IN8nHttpFullResponse,
	INode,
	INodeExecuteFunctions,
	INodeExecutionData,
	INodeParameters,
	INodePropertyOptions,
	INodeType,
	DeclarativeRestApiSettings,
	IRunExecutionData,
	ITaskDataConnections,
	IWorkflowDataProxyAdditionalKeys,
	IWorkflowExecuteAdditionalData,
	NodeParameterValue,
	WorkflowExecuteMode,
	IDataObject,
	IExecuteData,
	IExecuteSingleFunctions,
	IN8nRequestOperations,
	INodeProperties,
	INodePropertyCollection,
	NodeParameterValueType,
	PostReceiveAction,
	JsonObject,
	CloseFunction,
} from './Interfaces';

import * as NodeHelpers from './NodeHelpers';

import type { Workflow } from './Workflow';

import { NodeOperationError } from './errors/node-operation.error';
import { NodeApiError } from './errors/node-api.error';
import { sleep } from './utils';

export class RoutingNode {
	additionalData: IWorkflowExecuteAdditionalData;

	connectionInputData: INodeExecutionData[];

	node: INode;

	mode: WorkflowExecuteMode;

	runExecutionData: IRunExecutionData;

	workflow: Workflow;

	constructor(
		workflow: Workflow,
		node: INode,
		connectionInputData: INodeExecutionData[],
		runExecutionData: IRunExecutionData,
		additionalData: IWorkflowExecuteAdditionalData,
		mode: WorkflowExecuteMode,
	) {
		this.additionalData = additionalData;
		this.connectionInputData = connectionInputData;
		this.runExecutionData = runExecutionData;
		this.mode = mode;
		this.node = node;
		this.workflow = workflow;
	}

	async runNode(
		inputData: ITaskDataConnections,
		runIndex: number,
		nodeType: INodeType,
		executeData: IExecuteData,
		nodeExecuteFunctions: INodeExecuteFunctions,
		credentialsDecrypted?: ICredentialsDecrypted,
		abortSignal?: AbortSignal,
	): Promise<INodeExecutionData[][] | null | undefined> {
		const items = inputData.main[0] as INodeExecutionData[];
		const returnData: INodeExecutionData[] = [];

		let credentialType: string | undefined;

		if (nodeType.description.credentials?.length) {
			credentialType = nodeType.description.credentials[0].name;
		}
		const closeFunctions: CloseFunction[] = [];
		const executeFunctions = nodeExecuteFunctions.getExecuteFunctions(
			this.workflow,
			this.runExecutionData,
			runIndex,
			this.connectionInputData,
			inputData,
			this.node,
			this.additionalData,
			executeData,
			this.mode,
			closeFunctions,
			abortSignal,
		);

		let credentials: ICredentialDataDecryptedObject | undefined;
		if (credentialsDecrypted) {
			credentials = credentialsDecrypted.data;
		} else if (credentialType) {
			try {
				credentials = (await executeFunctions.getCredentials(credentialType)) || {};
			} catch (error) {
				if (
					nodeType.description.credentials?.length &&
					nodeType.description.credentials[0].required
				) {
					// Only throw error if credential is mandatory
					throw error;
				} else {
					// Do not request cred type since it doesn't exist
					credentialType = undefined;
				}
			}
		}

		const { batching } = executeFunctions.getNodeParameter('requestOptions', 0, {}) as {
			batching: { batch: { batchSize: number; batchInterval: number } };
		};

		const batchSize = batching?.batch?.batchSize > 0 ? batching?.batch?.batchSize : 1;
		const batchInterval = batching?.batch.batchInterval;

		const requestPromises = [];
		const itemContext: Array<{
			thisArgs: IExecuteSingleFunctions;
			requestData: DeclarativeRestApiSettings.ResultOptions;
		}> = [];

		for (let itemIndex = 0; itemIndex < items.length; itemIndex++) {
			if (itemIndex > 0 && batchSize >= 0 && batchInterval > 0) {
				if (itemIndex % batchSize === 0) {
					await sleep(batchInterval);
				}
			}

			itemContext.push({
				thisArgs: nodeExecuteFunctions.getExecuteSingleFunctions(
					this.workflow,
					this.runExecutionData,
					runIndex,
					this.connectionInputData,
					inputData,
					this.node,
					itemIndex,
					this.additionalData,
					executeData,
					this.mode,
					abortSignal,
				),
				requestData: {
					options: {
						qs: {},
						body: {},
						headers: {},
					},
					preSend: [],
					postReceive: [],
					requestOperations: {},
				} as DeclarativeRestApiSettings.ResultOptions,
			});

			const { proxy, timeout, allowUnauthorizedCerts } = itemContext[
				itemIndex
			].thisArgs.getNodeParameter('requestOptions', 0, {}) as {
				proxy: string;
				timeout: number;
				allowUnauthorizedCerts: boolean;
			};

			if (nodeType.description.requestOperations) {
				itemContext[itemIndex].requestData.requestOperations = {
					...nodeType.description.requestOperations,
				};
			}

			if (nodeType.description.requestDefaults) {
				for (const key of Object.keys(nodeType.description.requestDefaults)) {
					// eslint-disable-next-line @typescript-eslint/no-explicit-any
					let value = (nodeType.description.requestDefaults as Record<string, any>)[key];
					// If the value is an expression resolve it
					value = this.getParameterValue(
						value,
						itemIndex,
						runIndex,
						executeData,
						{ $credentials: credentials, $version: this.node.typeVersion },
						false,
					) as string;
					// eslint-disable-next-line @typescript-eslint/no-explicit-any
					(itemContext[itemIndex].requestData.options as Record<string, any>)[key] = value;
				}
			}

			for (const property of nodeType.description.properties) {
				let value = get(this.node.parameters, property.name, []) as string | NodeParameterValue;
				// If the value is an expression resolve it
				value = this.getParameterValue(
					value,
					itemIndex,
					runIndex,
					executeData,
					{ $credentials: credentials, $version: this.node.typeVersion },
					false,
				) as string | NodeParameterValue;

				const tempOptions = this.getRequestOptionsFromParameters(
					itemContext[itemIndex].thisArgs,
					property,
					itemIndex,
					runIndex,
					'',
					{ $credentials: credentials, $value: value, $version: this.node.typeVersion },
				);

				this.mergeOptions(itemContext[itemIndex].requestData, tempOptions);
			}

			if (proxy) {
				const proxyParsed = url.parse(proxy);
				const proxyProperties = ['host', 'port'];

				for (const property of proxyProperties) {
					if (
						!(property in proxyParsed) ||
						proxyParsed[property as keyof typeof proxyParsed] === null
					) {
						throw new NodeOperationError(this.node, 'The proxy is not value', {
							runIndex,
							itemIndex,
							description: `The proxy URL does not contain a valid value for "${property}"`,
						});
					}
				}

				itemContext[itemIndex].requestData.options.proxy = {
					host: proxyParsed.hostname as string,
					port: parseInt(proxyParsed.port!),
					protocol: proxyParsed.protocol?.replace(/:$/, '') || undefined,
				};

				if (proxyParsed.auth) {
					const [username, password] = proxyParsed.auth.split(':');
					itemContext[itemIndex].requestData.options.proxy!.auth = {
						username,
						password,
					};
				}
			}

			if (allowUnauthorizedCerts) {
				itemContext[itemIndex].requestData.options.skipSslCertificateValidation =
					allowUnauthorizedCerts;
			}

			if (timeout) {
				itemContext[itemIndex].requestData.options.timeout = timeout;
			} else {
				// set default timeout to 5 minutes
				itemContext[itemIndex].requestData.options.timeout = 300_000;
			}

			requestPromises.push(
				this.makeRoutingRequest(
					itemContext[itemIndex].requestData,
					itemContext[itemIndex].thisArgs,
					itemIndex,
					runIndex,
					credentialType,
					itemContext[itemIndex].requestData.requestOperations,
					credentialsDecrypted,
				),
			);
		}

		const promisesResponses = await Promise.allSettled(requestPromises);
		let responseData: any;
		for (let itemIndex = 0; itemIndex < items.length; itemIndex++) {
			responseData = promisesResponses.shift();
			if (responseData!.status !== 'fulfilled') {
				if (responseData.reason.statusCode === 429) {
					responseData.reason.message =
						"Try spacing your requests out using the batching settings under 'Options'";
				}

				const error = responseData.reason;

				if (itemContext[itemIndex].thisArgs?.continueOnFail()) {
					returnData.push({ json: {}, error: error as NodeApiError });
					continue;
				}

				if (error instanceof NodeApiError) {
					set(error, 'context.itemIndex', itemIndex);
					set(error, 'context.runIndex', runIndex);
					throw error;
				}

				throw new NodeApiError(this.node, error as JsonObject, {
					runIndex,
<<<<<<< HEAD
					itemIndex,
					message: routingError?.message,
					description: routingError?.description,
					httpCode:
						routingError.isAxiosError && routingError.response
							? String(routingError.response?.status)
							: 'none',
=======
					itemIndex: i,
>>>>>>> 87faa580
				});
			}

			if (itemContext[itemIndex].requestData.maxResults) {
				// Remove not needed items in case APIs return to many
				responseData.value.splice(itemContext[itemIndex].requestData.maxResults as number);
			}

			returnData.push(...responseData.value);
		}

		return [returnData];
	}

	mergeOptions(
		destinationOptions: DeclarativeRestApiSettings.ResultOptions,
		sourceOptions?: DeclarativeRestApiSettings.ResultOptions,
	): void {
		if (sourceOptions) {
			destinationOptions.paginate = destinationOptions.paginate ?? sourceOptions.paginate;
			destinationOptions.maxResults = sourceOptions.maxResults
				? sourceOptions.maxResults
				: destinationOptions.maxResults;
			merge(destinationOptions.options, sourceOptions.options);
			destinationOptions.preSend.push(...sourceOptions.preSend);
			destinationOptions.postReceive.push(...sourceOptions.postReceive);
			if (sourceOptions.requestOperations && destinationOptions.requestOperations) {
				destinationOptions.requestOperations = Object.assign(
					destinationOptions.requestOperations,
					sourceOptions.requestOperations,
				);
			}
		}
	}

	async runPostReceiveAction(
		executeSingleFunctions: IExecuteSingleFunctions,
		action: PostReceiveAction,
		inputData: INodeExecutionData[],
		responseData: IN8nHttpFullResponse,
		parameterValue: string | IDataObject | undefined,
		itemIndex: number,
		runIndex: number,
	): Promise<INodeExecutionData[]> {
		if (typeof action === 'function') {
			return await action.call(executeSingleFunctions, inputData, responseData);
		}
		if (action.type === 'rootProperty') {
			try {
				return inputData.flatMap((item) => {
					let itemContent = get(item.json, action.properties.property);

					if (!Array.isArray(itemContent)) {
						itemContent = [itemContent];
					}
					return (itemContent as IDataObject[]).map((json) => {
						return {
							json,
						};
					});
				});
			} catch (error) {
				throw new NodeOperationError(this.node, error as Error, {
					runIndex,
					itemIndex,
					description: `The rootProperty "${action.properties.property}" could not be found on item.`,
				});
			}
		}
		if (action.type === 'filter') {
			const passValue = action.properties.pass;

			inputData = inputData.filter((item) => {
				// If the value is an expression resolve it
				return this.getParameterValue(
					passValue,
					itemIndex,
					runIndex,
					executeSingleFunctions.getExecuteData(),
					{
						$response: responseData,
						$responseItem: item.json,
						$value: parameterValue,
						$version: this.node.typeVersion,
					},
					false,
				) as boolean;
			});

			return inputData;
		}
		if (action.type === 'limit') {
			const maxResults = this.getParameterValue(
				action.properties.maxResults,
				itemIndex,
				runIndex,
				executeSingleFunctions.getExecuteData(),
				{ $response: responseData, $value: parameterValue, $version: this.node.typeVersion },
				false,
			) as string;
			return inputData.slice(0, parseInt(maxResults, 10));
		}
		if (action.type === 'set') {
			const { value } = action.properties;
			// If the value is an expression resolve it
			return [
				{
					json: this.getParameterValue(
						value,
						itemIndex,
						runIndex,
						executeSingleFunctions.getExecuteData(),
						{ $response: responseData, $value: parameterValue, $version: this.node.typeVersion },
						false,
					) as IDataObject,
				},
			];
		}
		if (action.type === 'sort') {
			// Sort the returned options
			const sortKey = action.properties.key;
			inputData.sort((a, b) => {
				const aSortValue = a.json[sortKey]
					? (a.json[sortKey]?.toString().toLowerCase() as string)
					: '';
				const bSortValue = b.json[sortKey]
					? (b.json[sortKey]?.toString().toLowerCase() as string)
					: '';
				if (aSortValue < bSortValue) {
					return -1;
				}
				if (aSortValue > bSortValue) {
					return 1;
				}
				return 0;
			});

			return inputData;
		}
		if (action.type === 'setKeyValue') {
			const returnData: INodeExecutionData[] = [];

			inputData.forEach((item) => {
				const returnItem: IDataObject = {};
				for (const key of Object.keys(action.properties)) {
					let propertyValue = (
						action.properties as Record<
							string,
							// eslint-disable-next-line @typescript-eslint/no-explicit-any
							any
						>
					)[key];
					// If the value is an expression resolve it
					propertyValue = this.getParameterValue(
						propertyValue,
						itemIndex,
						runIndex,
						executeSingleFunctions.getExecuteData(),
						{
							$response: responseData,
							$responseItem: item.json,
							$value: parameterValue,
							$version: this.node.typeVersion,
						},
						false,
					) as string;
					// eslint-disable-next-line @typescript-eslint/no-explicit-any
					(returnItem as Record<string, any>)[key] = propertyValue;
				}
				returnData.push({ json: returnItem });
			});

			return returnData;
		}
		if (action.type === 'binaryData') {
			const body = (responseData.body = Buffer.from(responseData.body as string));
			let { destinationProperty } = action.properties;

			destinationProperty = this.getParameterValue(
				destinationProperty,
				itemIndex,
				runIndex,
				executeSingleFunctions.getExecuteData(),
				{ $response: responseData, $value: parameterValue, $version: this.node.typeVersion },
				false,
			) as string;

			const binaryData = await executeSingleFunctions.helpers.prepareBinaryData(body);

			return inputData.map((item) => {
				if (typeof item.json === 'string') {
					// By default is probably the binary data as string set, in this case remove it
					item.json = {};
				}

				item.binary = {
					[destinationProperty]: binaryData,
				};

				return item;
			});
		}

		return [];
	}

	async postProcessResponseData(
		executeSingleFunctions: IExecuteSingleFunctions,
		responseData: IN8nHttpFullResponse,
		requestData: DeclarativeRestApiSettings.ResultOptions,
		itemIndex: number,
		runIndex: number,
	): Promise<INodeExecutionData[]> {
		let returnData: INodeExecutionData[] = [
			{
				json: responseData.body as IDataObject,
			},
		];

		if (requestData.postReceive.length) {
			// If postReceive functionality got defined execute all of them
			for (const postReceiveMethod of requestData.postReceive) {
				for (const action of postReceiveMethod.actions) {
					returnData = await this.runPostReceiveAction(
						executeSingleFunctions,
						action,
						returnData,
						responseData,
						postReceiveMethod.data.parameterValue,
						itemIndex,
						runIndex,
					);
				}
			}
		} else {
			// No postReceive functionality got defined so simply add data as it is

			if (Array.isArray(responseData.body)) {
				returnData = responseData.body.map((json) => {
					return {
						json,
					} as INodeExecutionData;
				});
			} else {
				returnData[0].json = responseData.body as IDataObject;
			}
		}

		return returnData;
	}

	async rawRoutingRequest(
		executeSingleFunctions: IExecuteSingleFunctions,
		requestData: DeclarativeRestApiSettings.ResultOptions,
		credentialType?: string,
		credentialsDecrypted?: ICredentialsDecrypted,
	): Promise<IN8nHttpFullResponse> {
		let responseData: IN8nHttpFullResponse;
		requestData.options.returnFullResponse = true;
		if (credentialType) {
			responseData = (await executeSingleFunctions.helpers.httpRequestWithAuthentication.call(
				executeSingleFunctions,
				credentialType,
				requestData.options as IHttpRequestOptions,
				{ credentialsDecrypted },
			)) as IN8nHttpFullResponse;
		} else {
			responseData = (await executeSingleFunctions.helpers.httpRequest(
				requestData.options as IHttpRequestOptions,
			)) as IN8nHttpFullResponse;
		}

		return responseData;
	}

	async makeRoutingRequest(
		requestData: DeclarativeRestApiSettings.ResultOptions,
		executeSingleFunctions: IExecuteSingleFunctions,
		itemIndex: number,
		runIndex: number,
		credentialType?: string,
		requestOperations?: IN8nRequestOperations,
		credentialsDecrypted?: ICredentialsDecrypted,
	): Promise<INodeExecutionData[]> {
		let responseData: INodeExecutionData[];
		for (const preSendMethod of requestData.preSend) {
			requestData.options = await preSendMethod.call(
				executeSingleFunctions,
				requestData.options as IHttpRequestOptions,
			);
		}

		const executePaginationFunctions = {
			...executeSingleFunctions,
			makeRoutingRequest: async (requestOptions: DeclarativeRestApiSettings.ResultOptions) => {
				return await this.rawRoutingRequest(
					executeSingleFunctions,
					requestOptions,
					credentialType,
					credentialsDecrypted,
				).then(
					async (data) =>
						await this.postProcessResponseData(
							executeSingleFunctions,
							data,
							requestData,
							itemIndex,
							runIndex,
						),
				);
			},
		};

		if (requestData.paginate && requestOperations?.pagination) {
			// Has pagination

			if (typeof requestOperations.pagination === 'function') {
				// Pagination via function
				responseData = await requestOperations.pagination.call(
					executePaginationFunctions,
					requestData,
				);
			} else {
				// Pagination via JSON properties
				responseData = [];
				if (!requestData.options.qs) {
					requestData.options.qs = {};
				}

				// Different predefined pagination types
				if (requestOperations.pagination.type === 'generic') {
					let tempResponseData: IN8nHttpFullResponse;
					let tempResponseItems: INodeExecutionData[];
					let makeAdditionalRequest: boolean;
					let paginateRequestData: IHttpRequestOptions;

					const additionalKeys = {
						$request: requestData.options,
						$response: {} as IN8nHttpFullResponse,
						$version: this.node.typeVersion,
					};

					do {
						additionalKeys.$request = requestData.options;

						paginateRequestData = this.getParameterValue(
							requestOperations.pagination.properties.request as unknown as NodeParameterValueType,
							itemIndex,
							runIndex,
							executeSingleFunctions.getExecuteData(),
							additionalKeys,
							false,
						) as object as IHttpRequestOptions;

						// Make the HTTP request
						tempResponseData = await this.rawRoutingRequest(
							executeSingleFunctions,
							{ ...requestData, options: { ...requestData.options, ...paginateRequestData } },
							credentialType,
							credentialsDecrypted,
						);

						additionalKeys.$response = tempResponseData;

						tempResponseItems = await this.postProcessResponseData(
							executeSingleFunctions,
							tempResponseData,
							requestData,
							itemIndex,
							runIndex,
						);

						responseData.push(...tempResponseItems);

						makeAdditionalRequest = this.getParameterValue(
							requestOperations.pagination.properties.continue,
							itemIndex,
							runIndex,
							executeSingleFunctions.getExecuteData(),
							additionalKeys,
							false,
						) as boolean;
					} while (makeAdditionalRequest);
				} else if (requestOperations.pagination.type === 'offset') {
					const { properties } = requestOperations.pagination;

					const optionsType = properties.type === 'body' ? 'body' : 'qs';
					if (properties.type === 'body' && !requestData.options.body) {
						requestData.options.body = {};
					}

					(requestData.options[optionsType] as IDataObject)[properties.limitParameter] =
						properties.pageSize;
					(requestData.options[optionsType] as IDataObject)[properties.offsetParameter] = 0;
					let tempResponseData: INodeExecutionData[];
					do {
						if (requestData?.maxResults) {
							// Only request as many results as needed
							const resultsMissing = (requestData?.maxResults as number) - responseData.length;
							if (resultsMissing < 1) {
								break;
							}
							(requestData.options[optionsType] as IDataObject)[properties.limitParameter] =
								Math.min(properties.pageSize, resultsMissing);
						}

						tempResponseData = await this.rawRoutingRequest(
							executeSingleFunctions,
							requestData,
							credentialType,
							credentialsDecrypted,
						).then(
							async (data) =>
								await this.postProcessResponseData(
									executeSingleFunctions,
									data,
									requestData,
									itemIndex,
									runIndex,
								),
						);

						(requestData.options[optionsType] as IDataObject)[properties.offsetParameter] =
							((requestData.options[optionsType] as IDataObject)[
								properties.offsetParameter
							] as number) + properties.pageSize;

						if (properties.rootProperty) {
							const tempResponseValue = get(tempResponseData[0].json, properties.rootProperty) as
								| IDataObject[]
								| undefined;
							if (tempResponseValue === undefined) {
								throw new NodeOperationError(
									this.node,
									`The rootProperty "${properties.rootProperty}" could not be found on item.`,
									{ runIndex, itemIndex },
								);
							}

							tempResponseData = tempResponseValue.map((item) => {
								return {
									json: item,
								};
							});
						}

						responseData.push(...tempResponseData);
					} while (tempResponseData.length && tempResponseData.length === properties.pageSize);
				}
			}
		} else {
			// No pagination
			responseData = await this.rawRoutingRequest(
				executeSingleFunctions,
				requestData,
				credentialType,
				credentialsDecrypted,
			).then(
				async (data) =>
					await this.postProcessResponseData(
						executeSingleFunctions,
						data,
						requestData,
						itemIndex,
						runIndex,
					),
			);
		}
		return responseData;
	}

	getParameterValue(
		parameterValue: NodeParameterValueType,
		itemIndex: number,
		runIndex: number,
		executeData: IExecuteData,
		additionalKeys?: IWorkflowDataProxyAdditionalKeys,
		returnObjectAsString = false,
	): NodeParameterValueType {
		if (
			typeof parameterValue === 'object' ||
			(typeof parameterValue === 'string' && parameterValue.charAt(0) === '=')
		) {
			return this.workflow.expression.getParameterValue(
				parameterValue,
				this.runExecutionData ?? null,
				runIndex,
				itemIndex,
				this.node.name,
				this.connectionInputData,
				this.mode,
				additionalKeys ?? {},
				executeData,
				returnObjectAsString,
			);
		}

		return parameterValue;
	}

	// eslint-disable-next-line complexity
	getRequestOptionsFromParameters(
		executeSingleFunctions: IExecuteSingleFunctions,
		nodeProperties: INodeProperties | INodePropertyOptions,
		itemIndex: number,
		runIndex: number,
		path: string,
		additionalKeys?: IWorkflowDataProxyAdditionalKeys,
	): DeclarativeRestApiSettings.ResultOptions | undefined {
		const returnData: DeclarativeRestApiSettings.ResultOptions = {
			options: {
				qs: {},
				body: {},
				headers: {},
			},
			preSend: [],
			postReceive: [],
			requestOperations: {},
		};
		let basePath = path ? `${path}.` : '';

		if (
			!NodeHelpers.displayParameter(
				this.node.parameters,
				nodeProperties,
				this.node,
				this.node.parameters,
			)
		) {
			return undefined;
		}
		if (nodeProperties.routing) {
			let parameterValue: string | undefined;
			if (basePath + nodeProperties.name && 'type' in nodeProperties) {
				// Extract value if it has extractValue defined or if it's a
				// resourceLocator component. Resource locators are likely to have extractors
				// and we can't know if the mode has one unless we dig all the way in.
				const shouldExtractValue =
					nodeProperties.extractValue !== undefined || nodeProperties.type === 'resourceLocator';
				parameterValue = executeSingleFunctions.getNodeParameter(
					basePath + nodeProperties.name,
					undefined,
					{ extractValue: shouldExtractValue },
				) as string;
			}

			if (nodeProperties.routing.operations) {
				returnData.requestOperations = { ...nodeProperties.routing.operations };
			}
			if (nodeProperties.routing.request) {
				for (const key of Object.keys(nodeProperties.routing.request)) {
					// eslint-disable-next-line @typescript-eslint/no-explicit-any
					let propertyValue = (nodeProperties.routing.request as Record<string, any>)[key];
					// If the value is an expression resolve it
					propertyValue = this.getParameterValue(
						propertyValue,
						itemIndex,
						runIndex,
						executeSingleFunctions.getExecuteData(),
						{ ...additionalKeys, $value: parameterValue },
						false,
					) as string;

					// eslint-disable-next-line @typescript-eslint/no-explicit-any
					(returnData.options as Record<string, any>)[key] = propertyValue;
				}
			}

			if (nodeProperties.routing.send) {
				let propertyName = nodeProperties.routing.send.property;
				if (propertyName !== undefined) {
					// If the propertyName is an expression resolve it
					propertyName = this.getParameterValue(
						propertyName,
						itemIndex,
						runIndex,
						executeSingleFunctions.getExecuteData(),
						additionalKeys,
						true,
					) as string;

					let value = parameterValue;

					if (nodeProperties.routing.send.value) {
						const valueString = nodeProperties.routing.send.value;
						// Special value got set
						// If the valueString is an expression resolve it
						value = this.getParameterValue(
							valueString,
							itemIndex,
							runIndex,
							executeSingleFunctions.getExecuteData(),
							{ ...additionalKeys, $value: value },
							false,
						) as string;
					}

					if (nodeProperties.routing.send.type === 'body') {
						// Send in "body"

						if (nodeProperties.routing.send.propertyInDotNotation === false) {
							// eslint-disable-next-line @typescript-eslint/no-explicit-any
							(returnData.options.body as Record<string, any>)[propertyName] = value;
						} else {
							set(returnData.options.body as object, propertyName, value);
						}
					} else {
						// Send in "query"

						if (nodeProperties.routing.send.propertyInDotNotation === false) {
							returnData.options.qs![propertyName] = value;
						} else {
							set(returnData.options.qs as object, propertyName, value);
						}
					}
				}

				if (nodeProperties.routing.send.paginate !== undefined) {
					let paginateValue = nodeProperties.routing.send.paginate;
					if (typeof paginateValue === 'string' && paginateValue.charAt(0) === '=') {
						// If the propertyName is an expression resolve it
						paginateValue = this.getParameterValue(
							paginateValue,
							itemIndex,
							runIndex,
							executeSingleFunctions.getExecuteData(),
							{ ...additionalKeys, $value: parameterValue },
							true,
						) as string;
					}

					returnData.paginate = !!paginateValue;
				}

				if (nodeProperties.routing.send.preSend) {
					returnData.preSend.push(...nodeProperties.routing.send.preSend);
				}
			}
			if (nodeProperties.routing.output) {
				if (nodeProperties.routing.output.maxResults !== undefined) {
					let maxResultsValue = nodeProperties.routing.output.maxResults;
					if (typeof maxResultsValue === 'string' && maxResultsValue.charAt(0) === '=') {
						// If the propertyName is an expression resolve it
						maxResultsValue = this.getParameterValue(
							maxResultsValue,
							itemIndex,
							runIndex,
							executeSingleFunctions.getExecuteData(),
							{ ...additionalKeys, $value: parameterValue },
							true,
						) as string;
					}

					returnData.maxResults = maxResultsValue;
				}

				if (nodeProperties.routing.output.postReceive) {
					const postReceiveActions = nodeProperties.routing.output.postReceive.filter((action) => {
						if (typeof action === 'function') {
							return true;
						}

						if (typeof action.enabled === 'string' && action.enabled.charAt(0) === '=') {
							// If the propertyName is an expression resolve it
							return this.getParameterValue(
								action.enabled,
								itemIndex,
								runIndex,
								executeSingleFunctions.getExecuteData(),
								{ ...additionalKeys, $value: parameterValue },
								true,
							) as boolean;
						}

						return action.enabled !== false;
					});

					if (postReceiveActions.length) {
						returnData.postReceive.push({
							data: {
								parameterValue,
							},
							actions: postReceiveActions,
						});
					}
				}
			}
		}

		// Check if there are any child properties
		if (!Object.prototype.hasOwnProperty.call(nodeProperties, 'options')) {
			// There are none so nothing else to check
			return returnData;
		}

		// Everything after this point can only be of type INodeProperties
		nodeProperties = nodeProperties as INodeProperties;

		// Check the child parameters
		let value;
		if (nodeProperties.type === 'options') {
			const optionValue = NodeHelpers.getParameterValueByPath(
				this.node.parameters,
				nodeProperties.name,
				basePath.slice(0, -1),
			);

			// Find the selected option
			const selectedOption = (nodeProperties.options as INodePropertyOptions[]).filter(
				(option) => option.value === optionValue,
			);

			if (selectedOption.length) {
				// Check only if option is set and if of type INodeProperties
				const tempOptions = this.getRequestOptionsFromParameters(
					executeSingleFunctions,
					selectedOption[0],
					itemIndex,
					runIndex,
					`${basePath}${nodeProperties.name}`,
					{ $value: optionValue, $version: this.node.typeVersion },
				);

				this.mergeOptions(returnData, tempOptions);
			}
		} else if (nodeProperties.type === 'collection') {
			value = NodeHelpers.getParameterValueByPath(
				this.node.parameters,
				nodeProperties.name,
				basePath.slice(0, -1),
			);

			for (const propertyOption of nodeProperties.options as INodeProperties[]) {
				if (
					Object.keys(value as IDataObject).includes(propertyOption.name) &&
					propertyOption.type !== undefined
				) {
					// Check only if option is set and if of type INodeProperties
					const tempOptions = this.getRequestOptionsFromParameters(
						executeSingleFunctions,
						propertyOption,
						itemIndex,
						runIndex,
						`${basePath}${nodeProperties.name}`,
						{ $version: this.node.typeVersion },
					);

					this.mergeOptions(returnData, tempOptions);
				}
			}
		} else if (nodeProperties.type === 'fixedCollection') {
			basePath = `${basePath}${nodeProperties.name}.`;
			for (const propertyOptions of nodeProperties.options as INodePropertyCollection[]) {
				// Check if the option got set and if not skip it
				value = NodeHelpers.getParameterValueByPath(
					this.node.parameters,
					propertyOptions.name,
					basePath.slice(0, -1),
				);

				if (value === undefined) {
					continue;
				}

				// Make sure that it is always an array to be able to use the same code for multi and single
				if (!Array.isArray(value)) {
					value = [value];
				}

				// Resolve expressions
				value = this.getParameterValue(
					value as INodeParameters[],
					itemIndex,
					runIndex,
					executeSingleFunctions.getExecuteData(),
					{ ...additionalKeys },
					false,
				) as INodeParameters[];

				const loopBasePath = `${basePath}${propertyOptions.name}`;
				for (let i = 0; i < value.length; i++) {
					for (const option of propertyOptions.values) {
						const tempOptions = this.getRequestOptionsFromParameters(
							executeSingleFunctions,
							option,
							itemIndex,
							runIndex,
							nodeProperties.typeOptions?.multipleValues ? `${loopBasePath}[${i}]` : loopBasePath,
							{ ...(additionalKeys || {}), $index: i, $parent: value[i] },
						);

						this.mergeOptions(returnData, tempOptions);
					}
				}
			}
		}
		return returnData;
	}
}<|MERGE_RESOLUTION|>--- conflicted
+++ resolved
@@ -314,17 +314,10 @@
 
 				throw new NodeApiError(this.node, error as JsonObject, {
 					runIndex,
-<<<<<<< HEAD
 					itemIndex,
-					message: routingError?.message,
-					description: routingError?.description,
-					httpCode:
-						routingError.isAxiosError && routingError.response
-							? String(routingError.response?.status)
-							: 'none',
-=======
-					itemIndex: i,
->>>>>>> 87faa580
+					message: error?.message,
+					description: error?.description,
+					httpCode: error.isAxiosError && error.response ? String(error.response?.status) : 'none',
 				});
 			}
 
