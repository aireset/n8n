--- conflicted
+++ resolved
@@ -1,13 +1,16 @@
 import { exec } from 'child_process';
 import { access as fsAccess, mkdir as fsMkdir } from 'fs/promises';
-<<<<<<< HEAD
+
+import axios from 'axios';
+
+import config from '../../config';
 import {
-	checkPackageStatus,
+	checkNpmPackageStatus,
 	executeCommand,
-	hasPackageLoadedSuccessfully,
+	hasPackageLoaded,
 	matchMissingPackages,
 	matchPackagesWithUpdates,
-	parsePackageName,
+	parseNpmPackageName,
 	removePackageFromMissingList,
 } from '../../src/CommunityNodes/helpers';
 import {
@@ -16,57 +19,11 @@
 	NPM_PACKAGE_STATUS_GOOD,
 	RESPONSE_ERROR_MESSAGES,
 } from '../../src/constants';
+import { InstalledNodes } from '../../src/databases/entities/InstalledNodes';
 import { InstalledPackages } from '../../src/databases/entities/InstalledPackages';
+import { randomName } from '../integration/shared/random';
 import { utils } from '../integration/shared/utils';
 
-jest.mock('fs/promises');
-
-jest.mock('child_process');
-
-=======
-
-import axios from 'axios';
-
-import {
-	checkNpmPackageStatus,
-	matchPackagesWithUpdates,
-	executeCommand,
-	parseNpmPackageName,
-	matchMissingPackages,
-	hasPackageLoaded,
-	removePackageFromMissingList,
-} from '../../src/CommunityNodes/helpers';
-import {
-	NODE_PACKAGE_PREFIX,
-	NPM_COMMAND_TOKENS,
-	NPM_PACKAGE_STATUS_GOOD,
-	RESPONSE_ERROR_MESSAGES,
-} from '../../src/constants';
-import { InstalledPackages } from '../../src/databases/entities/InstalledPackages';
->>>>>>> ba534cd7
-import { InstalledNodes } from '../../src/databases/entities/InstalledNodes';
-import { randomName } from '../integration/shared/random';
-<<<<<<< HEAD
-
-import axios from 'axios';
-=======
->>>>>>> ba534cd7
-import config from '../../config';
-import { installedPackagePayload, installedNodePayload } from '../integration/shared/utils';
-
-<<<<<<< HEAD
-jest.mock('axios');
-
-describe('CommunityNodesHelper', () => {
-	describe('parsePackageName', () => {
-		it('Should fail with empty package name', () => {
-			expect(() => parsePackageName('')).toThrowError();
-		});
-
-		it('Should fail with invalid package prefix name', () => {
-			expect(() => parsePackageName('INVALID_PREFIX@123')).toThrowError();
-		});
-=======
 import type { CommunityPackages } from '../../src/Interfaces';
 
 jest.mock('fs/promises');
@@ -77,7 +34,6 @@
 	test('Should fail with empty package name', () => {
 		expect(() => parseNpmPackageName('')).toThrowError();
 	});
->>>>>>> ba534cd7
 
 	test('Should fail with invalid package prefix name', () => {
 		expect(() => parseNpmPackageName('INVALID_PREFIX@123')).toThrowError();
@@ -105,17 +61,6 @@
 		expect(parsed.version).toBe(validPackageVersion);
 	});
 
-<<<<<<< HEAD
-	describe('executeCommand', () => {
-		beforeEach(() => {
-			// @ts-ignore
-			fsAccess.mockReset();
-			// @ts-ignore
-			fsMkdir.mockReset();
-			// @ts-ignore
-			exec.mockReset();
-		});
-=======
 	test('Should parse valid package name, scope and version', () => {
 		const validPackageScope = '@n8n';
 		const validPackageName = NODE_PACKAGE_PREFIX + 'cool-package-name';
@@ -139,7 +84,6 @@
 		// @ts-ignore
 		exec.mockReset();
 	});
->>>>>>> ba534cd7
 
 	test('Should call command with valid options', async () => {
 		// @ts-ignore
@@ -151,106 +95,6 @@
 			callbackFunction(null, { stdout: 'Done' });
 		});
 
-<<<<<<< HEAD
-		it('Should make sure folder exists', async () => {
-			// @ts-ignore
-			exec.mockImplementation((...args) => {
-				const callbackFunction = args[args.length - 1];
-				callbackFunction(null, { stdout: 'Done' });
-			});
-
-			await executeCommand('ls');
-			expect(fsAccess).toHaveBeenCalled();
-			expect(exec).toHaveBeenCalled();
-			expect(fsMkdir).toBeCalledTimes(0);
-		});
-
-		it('Should try to create folder if it does not exist', async () => {
-			// @ts-ignore
-			exec.mockImplementation((...args) => {
-				const callbackFunction = args[args.length - 1];
-				callbackFunction(null, { stdout: 'Done' });
-			});
-
-			// @ts-ignore
-			fsAccess.mockImplementation(() => {
-				throw new Error('Folder does not exist.');
-			});
-
-			await executeCommand('ls');
-			expect(fsAccess).toHaveBeenCalled();
-			expect(exec).toHaveBeenCalled();
-			expect(fsMkdir).toHaveBeenCalled();
-		});
-
-		it('Should throw especial error when package is not found', async () => {
-			// @ts-ignore
-			exec.mockImplementation((...args) => {
-				const callbackFunction = args[args.length - 1];
-				callbackFunction(
-					new Error(
-						'Something went wrong - ' +
-							NPM_COMMAND_TOKENS.NPM_PACKAGE_NOT_FOUND_ERROR +
-							'. Aborting.',
-					),
-				);
-			});
-
-			await expect(async () => await executeCommand('ls')).rejects.toThrow(
-				RESPONSE_ERROR_MESSAGES.PACKAGE_NOT_FOUND,
-			);
-
-			expect(fsAccess).toHaveBeenCalled();
-			expect(exec).toHaveBeenCalled();
-			expect(fsMkdir).toHaveBeenCalledTimes(0);
-		});
-	});
-
-	describe('crossInformationPackage', () => {
-		it('Should return same list if availableUpdates is undefined', () => {
-			const fakePackages = generateListOfFakeInstalledPackages();
-			const crossedData = matchPackagesWithUpdates(fakePackages);
-			expect(crossedData).toEqual(fakePackages);
-		});
-
-		it('Should correctly match update versions for packages', () => {
-			const fakePackages = generateListOfFakeInstalledPackages();
-
-			const updates: NpmUpdatesAvailable = {
-				[fakePackages[0].packageName]: {
-					current: fakePackages[0].installedVersion,
-					wanted: fakePackages[0].installedVersion,
-					latest: '0.2.0',
-					location: fakePackages[0].packageName,
-				},
-				[fakePackages[1].packageName]: {
-					current: fakePackages[0].installedVersion,
-					wanted: fakePackages[0].installedVersion,
-					latest: '0.3.0',
-					location: fakePackages[0].packageName,
-				},
-			};
-
-			const crossedData = matchPackagesWithUpdates(fakePackages, updates);
-
-			// @ts-ignore
-			expect(crossedData[0].updateAvailable).toBe('0.2.0');
-			// @ts-ignore
-			expect(crossedData[1].updateAvailable).toBe('0.3.0');
-		});
-
-		it('Should correctly match update versions for single package', () => {
-			const fakePackages = generateListOfFakeInstalledPackages();
-
-			const updates: NpmUpdatesAvailable = {
-				[fakePackages[1].packageName]: {
-					current: fakePackages[0].installedVersion,
-					wanted: fakePackages[0].installedVersion,
-					latest: '0.3.0',
-					location: fakePackages[0].packageName,
-				},
-			};
-=======
 		await executeCommand('ls');
 		expect(fsAccess).toHaveBeenCalled();
 		expect(exec).toHaveBeenCalled();
@@ -310,7 +154,6 @@
 		expect(fsMkdir).toHaveBeenCalledTimes(0);
 	});
 });
->>>>>>> ba534cd7
 
 describe('crossInformationPackage', () => {
 	test('Should return same list if availableUpdates is undefined', () => {
@@ -319,14 +162,6 @@
 		expect(crossedData).toEqual(fakePackages);
 	});
 
-<<<<<<< HEAD
-			// @ts-ignore
-			expect(crossedData[0].updateAvailable).toBeUndefined();
-			// @ts-ignore
-			expect(crossedData[1].updateAvailable).toBe('0.3.0');
-		});
-	});
-=======
 	test('Should correctly match update versions for packages', () => {
 		const fakePackages = generateListOfFakeInstalledPackages();
 
@@ -364,7 +199,6 @@
 				location: fakePackages[0].packageName,
 			},
 		};
->>>>>>> ba534cd7
 
 		const crossedData = matchPackagesWithUpdates(fakePackages, updates);
 
@@ -466,32 +300,20 @@
 	test('Should remove only correct package from list', () => {
 		config.set('nodes.packagesMissing', 'packageA@0.1.0 packageB@0.2.0 packageBB@0.2.0');
 
-<<<<<<< HEAD
-		it('Should not remove if package is not in the list', () => {
-			const failedToLoadList = 'packageA@0.1.0 packageB@0.2.0 packageBB@0.2.0';
-			config.set('nodes.packagesMissing', failedToLoadList);
-=======
 		removePackageFromMissingList('packageB');
 
 		const packageList = config.get('nodes.packagesMissing');
 		expect(packageList).toBe('packageA@0.1.0 packageBB@0.2.0');
 	});
->>>>>>> ba534cd7
 
 	test('Should not remove if package is not in the list', () => {
 		const failedToLoadList = 'packageA@0.1.0 packageB@0.2.0 packageBB@0.2.0';
 		config.set('nodes.packagesMissing', failedToLoadList);
 
-<<<<<<< HEAD
-			const packageList = config.get('nodes.packagesMissing');
-			expect(packageList).toBe(failedToLoadList);
-		});
-=======
 		removePackageFromMissingList('packageC');
 
 		const packageList = config.get('nodes.packagesMissing');
 		expect(packageList).toBe(failedToLoadList);
->>>>>>> ba534cd7
 	});
 });
 
@@ -500,36 +322,22 @@
  */
 function generateListOfFakeInstalledPackages(): InstalledPackages[] {
 	const fakeInstalledPackage1 = new InstalledPackages();
-<<<<<<< HEAD
 	Object.assign(fakeInstalledPackage1, utils.installedPackagePayload());
+
 	const fakeInstalledNode1 = new InstalledNodes();
 	Object.assign(fakeInstalledNode1, utils.installedNodePayload(fakeInstalledPackage1.packageName));
+
 	fakeInstalledPackage1.installedNodes = [fakeInstalledNode1];
 
 	const fakeInstalledPackage2 = new InstalledPackages();
 	Object.assign(fakeInstalledPackage2, utils.installedPackagePayload());
+
 	const fakeInstalledNode2 = new InstalledNodes();
 	Object.assign(fakeInstalledNode2, utils.installedNodePayload(fakeInstalledPackage2.packageName));
+
 	const fakeInstalledNode3 = new InstalledNodes();
 	Object.assign(fakeInstalledNode3, utils.installedNodePayload(fakeInstalledPackage2.packageName));
-=======
-	Object.assign(fakeInstalledPackage1, installedPackagePayload());
-
-	const fakeInstalledNode1 = new InstalledNodes();
-	Object.assign(fakeInstalledNode1, installedNodePayload(fakeInstalledPackage1.packageName));
-
-	fakeInstalledPackage1.installedNodes = [fakeInstalledNode1];
-
-	const fakeInstalledPackage2 = new InstalledPackages();
-	Object.assign(fakeInstalledPackage2, installedPackagePayload());
-
-	const fakeInstalledNode2 = new InstalledNodes();
-	Object.assign(fakeInstalledNode2, installedNodePayload(fakeInstalledPackage2.packageName));
-
-	const fakeInstalledNode3 = new InstalledNodes();
-	Object.assign(fakeInstalledNode3, installedNodePayload(fakeInstalledPackage2.packageName));
-
->>>>>>> ba534cd7
+
 	fakeInstalledPackage2.installedNodes = [fakeInstalledNode2, fakeInstalledNode3];
 
 	return [fakeInstalledPackage1, fakeInstalledPackage2];
