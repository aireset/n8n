--- conflicted
+++ resolved
@@ -13,11 +13,7 @@
 import PCancelable from 'p-cancelable';
 
 import { Command, flags } from '@oclif/command';
-<<<<<<< HEAD
 import { BinaryDataManager, ProcessedDataManager, UserSettings, WorkflowExecute } from 'n8n-core';
-=======
-import { BinaryDataManager, UserSettings, WorkflowExecute } from 'n8n-core';
->>>>>>> 67513e19
 
 import { IExecuteResponsePromiseData, INodeTypes, IRun, Workflow, LoggerProxy } from 'n8n-workflow';
 
@@ -45,11 +41,8 @@
 	checkPermissionsForExecution,
 	getWorkflowOwner,
 } from '../src/UserManagement/UserManagementHelper';
-<<<<<<< HEAD
 import { getProcessedDataManagers } from '../src/ProcessedDataManagers';
-=======
 import { generateFailedExecutionFromError } from '../src/WorkflowHelpers';
->>>>>>> 67513e19
 
 export class Worker extends Command {
 	static description = '\nStarts a n8n worker';
