<template>
	<div :class="$style.dataDisplay">
		<table v-if="tableData.columns && tableData.columns.length === 0" :class="$style.table">
			<tr>
				<th :class="$style.emptyCell"></th>
				<th :class="$style.tableRightMargin"></th>
			</tr>
			<tr
				v-for="(row, index1) in tableData.data"
				:key="index1"
				:class="{ [$style.hoveringRow]: isHoveringRow(index1) }"
			>
				<td
					:data-row="index1"
					:data-col="0"
					@mouseenter="onMouseEnterCell"
					@mouseleave="onMouseLeaveCell"
				>
					<n8n-info-tip>{{ $locale.baseText('runData.emptyItemHint') }}</n8n-info-tip>
				</td>
				<td :class="$style.tableRightMargin"></td>
			</tr>
		</table>
		<table v-else :class="$style.table">
			<thead>
				<tr>
					<th v-for="(column, i) in tableData.columns || []" :key="column">
						<n8n-tooltip placement="bottom-start" :disabled="!mappingEnabled" :show-after="1000">
							<template #content>
								<div>
									<img src="/static/data-mapping-gif.gif" />
									{{ $locale.baseText('dataMapping.dragColumnToFieldHint') }}
								</div>
							</template>
							<Draggable
								type="mapping"
								:data="getExpression(column)"
								:disabled="!mappingEnabled"
								@dragstart="onDragStart"
								@dragend="(column) => onDragEnd(column, 'column')"
							>
								<template #preview="{ canDrop }">
									<MappingPill :html="shorten(column, 16, 2)" :can-drop="canDrop" />
								</template>
								<template #default="{ isDragging }">
									<div
										:class="{
											[$style.header]: true,
											[$style.draggableHeader]: mappingEnabled,
											[$style.activeHeader]:
												(i === activeColumn || forceShowGrip) && mappingEnabled,
											[$style.draggingHeader]: isDragging,
										}"
									>
										<TextWithHighlights
											:content="getValueToRender(column || '')"
											:search="search"
										/>
										<div :class="$style.dragButton">
											<font-awesome-icon icon="grip-vertical" />
										</div>
									</div>
								</template>
							</Draggable>
						</n8n-tooltip>
					</th>
					<th v-if="columnLimitExceeded" :class="$style.header">
						<n8n-tooltip placement="bottom-end">
							<template #content>
								<div>
									<i18n-t tag="span" keypath="dataMapping.tableView.tableColumnsExceeded.tooltip">
										<template #columnLimit>{{ columnLimit }}</template>
										<template #link>
											<a @click="switchToJsonView">{{
												$locale.baseText('dataMapping.tableView.tableColumnsExceeded.tooltip.link')
											}}</a>
										</template>
									</i18n-t>
								</div>
							</template>
							<span>
								<font-awesome-icon
									:class="$style['warningTooltip']"
									icon="exclamation-triangle"
								></font-awesome-icon>
								{{ $locale.baseText('dataMapping.tableView.tableColumnsExceeded') }}
							</span>
						</n8n-tooltip>
					</th>
					<th :class="$style.tableRightMargin"></th>
				</tr>
			</thead>
			<Draggable
				ref="draggable"
				tag="tbody"
				type="mapping"
				target-data-key="mappable"
				:disabled="!mappingEnabled"
				@dragstart="onCellDragStart"
				@dragend="onCellDragEnd"
			>
				<template #preview="{ canDrop, el }">
					<MappingPill
						:html="shorten(getPathNameFromTarget(el) || '', 16, 2)"
						:can-drop="canDrop"
					/>
				</template>
				<tr
					v-for="(row, index1) in tableData.data"
					:key="index1"
					:class="{ [$style.hoveringRow]: isHoveringRow(index1) }"
					:data-test-id="isHoveringRow(index1) ? 'hovering-item' : undefined"
				>
					<td
						v-for="(data, index2) in row"
						:key="index2"
						:data-row="index1"
						:data-col="index2"
						:class="hasJsonInColumn(index2) ? $style.minColWidth : $style.limitColWidth"
						@mouseenter="onMouseEnterCell"
						@mouseleave="onMouseLeaveCell"
					>
						<TextWithHighlights
							v-if="isSimple(data)"
							:content="getValueToRender(data)"
							:search="search"
							:class="{ [$style.value]: true, [$style.empty]: isEmpty(data) }"
						/>
<<<<<<< HEAD
						<span
							v-else-if="isN8nBinaryProperty(data)"
							:class="{ [$style.value]: true, [$style.empty]: isEmpty(data) }"
						>
							<BinaryData
								:data="data"
								:data-value="generateBinaryPath([tableData.columns[index2]])"
								:draggingPath="draggingPath"
								:mappingEnabled="mappingEnabled"
								:itemIndex="index1"
								@displayBinaryData="displayBinaryData"
							/>
						</span>
						<n8n-tree :nodeClass="$style.nodeClass" v-else :value="data">
=======
						<n8n-tree v-else :node-class="$style.nodeClass" :value="data">
>>>>>>> f5a4bfe4
							<template #label="{ label, path }">
								<span
									:class="{
										[$style.hoveringKey]: mappingEnabled && isHovering(path, index2),
										[$style.draggingKey]: isDraggingKey(path, index2),
										[$style.dataKey]: true,
										[$style.mappable]: mappingEnabled,
									}"
									data-target="mappable"
									:data-name="getCellPathName(path, index2)"
									:data-value="getCellExpression(path, index2)"
									:data-depth="path.length"
									@mouseenter="() => onMouseEnterKey(path, index2)"
									@mouseleave="onMouseLeaveKey"
									>{{ label || $locale.baseText('runData.unnamedField') }}</span
								>
							</template>
							<template #value="{ value, path }">
								<div v-if="isN8nBinaryProperty(value)" :class="$style.binarySublevel">
									<BinaryData
										:data="value"
										:data-value="generateBinaryPath([tableData.columns[index2], ...path])"
										:draggingPath="draggingPath"
										:mappingEnabled="mappingEnabled"
										:itemIndex="index1"
										@displayBinaryData="displayBinaryData"
									/>
								</div>
								<TextWithHighlights
									v-else
									:content="getValueToRender(value)"
									:search="search"
									:class="{ [$style.nestedValue]: true, [$style.empty]: isEmpty(value) }"
								/>
							</template>
						</n8n-tree>
					</td>
					<td v-if="columnLimitExceeded"></td>
					<td :class="$style.tableRightMargin"></td>
				</tr>
			</Draggable>
		</table>
	</div>
</template>

<script lang="ts">
import { defineComponent } from 'vue';
import type { PropType } from 'vue';
import { mapStores } from 'pinia';
import type { INodeUi, ITableData, NDVState } from '@/Interface';
import { isN8nBinaryProperty, shorten } from '@/utils/typesUtils';
import { getPairedItemId } from '@/utils/pairedItemUtils';
import type { GenericValue, IDataObject, INodeExecutionData } from 'n8n-workflow';
import Draggable from './Draggable.vue';
import { useWorkflowsStore } from '@/stores/workflows.store';
import { useNDVStore } from '@/stores/ndv.store';
import BinaryData from './BinaryData.vue';
import MappingPill from './MappingPill.vue';
import { generatePath, getMappedExpression } from '@/utils/mappingUtils';
import { useExternalHooks } from '@/composables/useExternalHooks';
import TextWithHighlights from './TextWithHighlights.vue';

const MAX_COLUMNS_LIMIT = 40;

type DraggableRef = InstanceType<typeof Draggable>;

export default defineComponent({
<<<<<<< HEAD
	name: 'run-data-table',
	components: { BinaryData, Draggable, MappingPill, TextWithHighlights },
=======
	name: 'RunDataTable',
	components: { Draggable, MappingPill, TextWithHighlights },
>>>>>>> f5a4bfe4
	props: {
		node: {
			type: Object as PropType<INodeUi>,
		},
		inputData: {
			type: Array as PropType<INodeExecutionData[]>,
		},
		mappingEnabled: {
			type: Boolean,
		},
		distanceFromActive: {
			type: Number,
		},
		runIndex: {
			type: Number,
		},
		outputIndex: {
			type: Number,
		},
		totalRuns: {
			type: Number,
		},
		pageOffset: {
			type: Number,
		},
		hasDefaultHoverState: {
			type: Boolean,
		},
		search: {
			type: String,
		},
	},
	setup() {
		const externalHooks = useExternalHooks();
		return {
			externalHooks,
		};
	},
	data() {
		return {
			activeColumn: -1,
			forceShowGrip: false,
			draggedColumn: false,
			draggingPath: null as null | string,
			hoveringPath: null as null | string,
			mappingHintVisible: false,
			activeRow: null as number | null,
			columnLimit: MAX_COLUMNS_LIMIT,
			columnLimitExceeded: false,
		};
	},
	mounted() {
		if (this.tableData && this.tableData.columns && this.$refs.draggable) {
			const tbody = (this.$refs.draggable as DraggableRef).$refs.wrapper;
			if (tbody) {
				this.$emit('mounted', {
					avgRowHeight: tbody.offsetHeight / this.tableData.data.length,
				});
			}
		}
	},
	computed: {
		...mapStores(useNDVStore, useWorkflowsStore),
		hoveringItem(): NDVState['hoveringItem'] {
			return this.ndvStore.hoveringItem;
		},
		pairedItemMappings(): { [itemId: string]: Set<string> } {
			return this.workflowsStore.workflowExecutionPairedItemMappings;
		},
		tableData(): ITableData {
			return this.convertToTable(this.inputData);
		},
		focusedMappableInput(): string {
			return this.ndvStore.focusedMappableInput;
		},
	},
	methods: {
		shorten,
		isN8nBinaryProperty,
		isHoveringRow(row: number): boolean {
			if (row === this.activeRow) {
				return true;
			}

			const itemIndex = this.pageOffset + row;
			if (
				itemIndex === 0 &&
				!this.hoveringItem &&
				this.hasDefaultHoverState &&
				this.distanceFromActive === 1
			) {
				return true;
			}
			const itemNodeId = getPairedItemId(
				this.node.name,
				this.runIndex || 0,
				this.outputIndex || 0,
				itemIndex,
			);
			if (!this.hoveringItem || !this.pairedItemMappings[itemNodeId]) {
				return false;
			}

			const hoveringItemId = getPairedItemId(
				this.hoveringItem.nodeName,
				this.hoveringItem.runIndex,
				this.hoveringItem.outputIndex,
				this.hoveringItem.itemIndex,
			);
			return this.pairedItemMappings[itemNodeId].has(hoveringItemId);
		},
		onMouseEnterCell(e: MouseEvent) {
			const target = e.target;
			if (target && this.mappingEnabled) {
				const col = (target as HTMLElement).dataset.col;
				if (col && !isNaN(parseInt(col, 10))) {
					this.activeColumn = parseInt(col, 10);
				}
			}

			if (target) {
				const row = (target as HTMLElement).dataset.row;
				if (row && !isNaN(parseInt(row, 10))) {
					this.activeRow = parseInt(row, 10);
					this.$emit('activeRowChanged', this.pageOffset + this.activeRow);
				}
			}
		},
		onMouseLeaveCell() {
			this.activeColumn = -1;
			this.activeRow = null;
			this.$emit('activeRowChanged', null);
		},
		onMouseEnterKey(path: string[], colIndex: number) {
			this.hoveringPath = this.getCellExpression(path, colIndex);
		},
		onMouseLeaveKey() {
			this.hoveringPath = null;
		},
		isHovering(path: string[], colIndex: number) {
			const expr = this.getCellExpression(path, colIndex);

			return this.hoveringPath === expr;
		},
		generateBinaryPath(path: Array<string | number>): string {
			return generatePath('', path).slice(1);
		},
		getExpression(column: string) {
			if (!this.node) {
				return '';
			}

			return getMappedExpression({
				nodeName: this.node.name,
				distanceFromActive: this.distanceFromActive,
				path: [column],
			});
		},
		getPathNameFromTarget(el: HTMLElement) {
			if (!el) {
				return '';
			}
			return el.dataset.name;
		},
		getCellPathName(path: Array<string | number>, colIndex: number) {
			const lastKey = path[path.length - 1];
			if (typeof lastKey === 'string') {
				return lastKey;
			}
			if (path.length > 1) {
				const prevKey = path[path.length - 2];
				return `${prevKey}[${lastKey}]`;
			}
			const column = this.tableData.columns[colIndex];
			return `${column}[${lastKey}]`;
		},
		getCellExpression(path: Array<string | number>, colIndex: number) {
			if (!this.node) {
				return '';
			}
			const column = this.tableData.columns[colIndex];
			return getMappedExpression({
				nodeName: this.node.name,
				distanceFromActive: this.distanceFromActive,
				path: [column, ...path],
			});
		},
		isEmpty(value: unknown): boolean {
			return (
				value === '' ||
				(Array.isArray(value) && value.length === 0) ||
				(typeof value === 'object' && value !== null && Object.keys(value).length === 0) ||
				value === null ||
				value === undefined
			);
		},
		getValueToRender(value: unknown): string {
			if (value === '') {
				return this.$locale.baseText('runData.emptyString');
			}
			if (typeof value === 'string') {
				return value.replaceAll('\n', '\\n');
			}
			if (Array.isArray(value) && value.length === 0) {
				return this.$locale.baseText('runData.emptyArray');
			}
			if (typeof value === 'object' && value !== null && Object.keys(value).length === 0) {
				return this.$locale.baseText('runData.emptyObject');
			}
			if (value === null || value === undefined) {
				return `[${value}]`;
			}
			if (value === true || value === false || typeof value === 'number') {
				return value.toString();
			}
			return value;
		},
		onDragStart() {
			this.draggedColumn = true;
			this.ndvStore.resetMappingTelemetry();
		},
		onCellDragStart(el: HTMLElement) {
			if (el?.dataset.value) {
				this.draggingPath = el.dataset.value;
			}

			this.onDragStart();
		},
		onCellDragEnd(el: HTMLElement) {
			this.draggingPath = null;

			this.onDragEnd(el.dataset.name || '', 'tree', el.dataset.depth || '0');
		},
		isDraggingKey(path: Array<string | number>, colIndex: number) {
			if (!this.draggingPath) {
				return;
			}

			return this.draggingPath === this.getCellExpression(path, colIndex);
		},
		onDragEnd(column: string, src: string, depth = '0') {
			setTimeout(() => {
				const mappingTelemetry = this.ndvStore.mappingTelemetry;
				const telemetryPayload = {
					src_node_type: this.node.type,
					src_field_name: column,
					src_nodes_back: this.distanceFromActive,
					src_run_index: this.runIndex,
					src_runs_total: this.totalRuns,
					src_field_nest_level: parseInt(depth, 10),
					src_view: 'table',
					src_element: src,
					success: false,
					...mappingTelemetry,
				};

				void this.externalHooks.run('runDataTable.onDragEnd', telemetryPayload);

				this.$telemetry.track('User dragged data for mapping', telemetryPayload);
			}, 1000); // ensure dest data gets set if drop
		},
		isSimple(data: unknown): boolean {
			return (
				typeof data !== 'object' ||
				data === null ||
				(Array.isArray(data) && data.length === 0) ||
				(typeof data === 'object' && Object.keys(data).length === 0)
			);
		},
		hasJsonInColumn(colIndex: number): boolean {
			return this.tableData.hasJson[this.tableData.columns[colIndex]];
		},
		convertToTable(inputData: INodeExecutionData[]): ITableData {
			const tableData: GenericValue[][] = [];
			const tableColumns: string[] = [];
			let leftEntryColumns: string[], entryRows: GenericValue[];
			// Go over all entries
			let entry: IDataObject;
			const hasJson: { [key: string]: boolean } = {};
			inputData.forEach((data) => {
				if (!data.hasOwnProperty('json')) {
					return;
				}
				entry = data.json;

				// Go over all keys of entry
				entryRows = [];
				const entryColumns = Object.keys(entry || {});

				if (entryColumns.length > MAX_COLUMNS_LIMIT) {
					this.columnLimitExceeded = true;
					leftEntryColumns = entryColumns.slice(0, MAX_COLUMNS_LIMIT);
				} else {
					leftEntryColumns = entryColumns;
				}

				// Go over all the already existing column-keys
				tableColumns.forEach((key) => {
					if (entry.hasOwnProperty(key)) {
						// Entry does have key so add its value
						entryRows.push(entry[key]);
						// Remove key so that we know that it got added
						leftEntryColumns.splice(leftEntryColumns.indexOf(key), 1);

						hasJson[key] =
							hasJson[key] ||
							(typeof entry[key] === 'object' && Object.keys(entry[key] || {}).length > 0) ||
							false;
					} else {
						// Entry does not have key so add undefined
						entryRows.push(undefined);
					}
				});

				// Go over all the columns the entry has but did not exist yet
				leftEntryColumns.forEach((key) => {
					// Add the key for all runs in the future
					tableColumns.push(key);
					// Add the value
					entryRows.push(entry[key]);
					hasJson[key] =
						hasJson[key] ||
						(typeof entry[key] === 'object' && Object.keys(entry[key] || {}).length > 0) ||
						false;
				});

				// Add the data of the entry
				tableData.push(entryRows);
			});

			// Make sure that all entry-rows have the same length
			tableData.forEach((entryRows) => {
				if (tableColumns.length > entryRows.length) {
					// Has fewer entries so add the missing ones
					entryRows.push(...new Array(tableColumns.length - entryRows.length));
				}
			});

			return {
				hasJson,
				columns: tableColumns,
				data: tableData,
			};
		},
		switchToJsonView() {
			this.$emit('displayModeChange', 'json');
		},
		displayBinaryData(index: number, key: string) {
			this.$emit('displayBinaryData', index, key);
		},
	},
	watch: {
		focusedMappableInput(curr: boolean) {
			setTimeout(
				() => {
					this.forceShowGrip = !!this.focusedMappableInput;
				},
				curr ? 300 : 150,
			);
		},
	},
});
</script>

<style lang="scss" module>
.binarySublevel {
	display: inline-block;
	padding-left: var(--spacing-s);
}

.dataDisplay {
	position: absolute;
	top: 0;
	left: 0;
	padding-left: var(--spacing-s);
	right: 0;
	overflow-y: auto;
	line-height: 1.5;
	word-break: normal;
	height: 100%;
	padding-bottom: var(--spacing-3xl);
}

.table {
	border-collapse: separate;
	text-align: left;
	width: calc(100%);
	font-size: var(--font-size-s);

	th {
		background-color: var(--color-background-base);
		border-top: var(--border-base);
		border-bottom: var(--border-base);
		border-left: var(--border-base);
		position: sticky;
		top: 0;
		color: var(--color-text-dark);
		z-index: 1;
	}

	td {
		vertical-align: top;
		padding: var(--spacing-2xs) var(--spacing-2xs) var(--spacing-2xs) var(--spacing-3xs);
		border-bottom: var(--border-base);
		border-left: var(--border-base);
		overflow-wrap: break-word;
		white-space: pre-wrap;
	}

	td:first-child,
	td:nth-last-child(2) {
		position: relative;
		z-index: 0;

		&:after {
			// add border without shifting content
			content: '';
			position: absolute;
			height: 100%;
			width: 2px;
			top: 0;
		}
	}

	td:nth-last-child(2):after {
		right: -1px;
	}

	td:first-child:after {
		left: -1px;
	}

	th:last-child,
	td:last-child {
		border-right: var(--border-base);
	}
}

.nodeClass {
	margin-bottom: var(--spacing-5xs);
}

.emptyCell {
	height: 32px;
}

.header {
	display: flex;
	align-items: center;
	padding: var(--spacing-2xs);

	span {
		white-space: nowrap;
		text-overflow: ellipsis;
		overflow: hidden;
		flex-grow: 1;
	}
}

.draggableHeader {
	&:hover {
		cursor: grab;
		background-color: var(--color-foreground-base);

		.dragButton {
			opacity: 1;
		}
	}
}

.draggingHeader {
	background-color: var(--color-primary-tint-2);
}

.activeHeader {
	.dragButton {
		opacity: 1;
	}
}

.dragButton {
	opacity: 0;
	margin-left: var(--spacing-2xs);
}

.dataKey {
	color: var(--color-text-dark);
	line-height: 1.7;
	font-weight: var(--font-weight-bold);
	border-radius: var(--border-radius-base);
	padding: 0 var(--spacing-5xs) 0 var(--spacing-5xs);
	margin-right: var(--spacing-5xs);
}

.value {
	line-height: var(--font-line-height-regular);
}

.nestedValue {
	composes: value;
	margin-left: var(--spacing-4xs);
}

.mappable {
	cursor: grab;
}

.empty {
	color: var(--color-danger);
}

.limitColWidth {
	max-width: 300px;
}

.minColWidth {
	min-width: 240px;
}

.hoveringKey {
	background-color: var(--color-foreground-base);
}

.draggingKey {
	background-color: var(--color-primary-tint-2);
}

.tableRightMargin {
	// becomes necessary with large tables
	background-color: var(--color-background-base) !important;
	width: var(--spacing-s);
	border-right: none !important;
	border-top: none !important;
	border-bottom: none !important;
}

.hoveringRow {
	td:first-child:after,
	td:nth-last-child(2):after {
		background-color: var(--color-secondary);
	}
}

.warningTooltip {
	color: var(--color-warning);
}
</style><|MERGE_RESOLUTION|>--- conflicted
+++ resolved
@@ -126,7 +126,6 @@
 							:search="search"
 							:class="{ [$style.value]: true, [$style.empty]: isEmpty(data) }"
 						/>
-<<<<<<< HEAD
 						<span
 							v-else-if="isN8nBinaryProperty(data)"
 							:class="{ [$style.value]: true, [$style.empty]: isEmpty(data) }"
@@ -140,10 +139,7 @@
 								@displayBinaryData="displayBinaryData"
 							/>
 						</span>
-						<n8n-tree :nodeClass="$style.nodeClass" v-else :value="data">
-=======
-						<n8n-tree v-else :node-class="$style.nodeClass" :value="data">
->>>>>>> f5a4bfe4
+						<n8n-tree :node-class="$style.nodeClass" v-else :value="data">
 							<template #label="{ label, path }">
 								<span
 									:class="{
@@ -211,13 +207,8 @@
 type DraggableRef = InstanceType<typeof Draggable>;
 
 export default defineComponent({
-<<<<<<< HEAD
-	name: 'run-data-table',
+	name: 'RunDataTable',
 	components: { BinaryData, Draggable, MappingPill, TextWithHighlights },
-=======
-	name: 'RunDataTable',
-	components: { Draggable, MappingPill, TextWithHighlights },
->>>>>>> f5a4bfe4
 	props: {
 		node: {
 			type: Object as PropType<INodeUi>,
