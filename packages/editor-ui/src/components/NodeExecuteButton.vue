--- conflicted
+++ resolved
@@ -271,9 +271,6 @@
 }
 
 async function onClick() {
-<<<<<<< HEAD
-	if (isChatNode.value || (isChatChild.value && ndvStore.isInputPanelEmpty)) {
-=======
 	if (shouldGenerateCode.value) {
 		// Generate code if user hasn't clicked 'Generate Code' button
 		// and update parameters
@@ -319,8 +316,7 @@
 		codeGenerationInProgress.value = false;
 	}
 
-	if (isChatNode.value || (isChatChild.value && ndvStore.isNDVDataEmpty('input'))) {
->>>>>>> c1a7f682
+	if (isChatNode.value || (isChatChild.value && ndvStore.isInputPanelEmpty)) {
 		ndvStore.setActiveNodeName(null);
 		nodeViewEventBus.emit('openChat');
 	} else if (isListeningForEvents.value) {
