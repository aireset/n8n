--- conflicted
+++ resolved
@@ -1,12 +1,4 @@
-<<<<<<< HEAD
-import {
-	IAuthenticateGeneric,
-	ICredentialType,
-	INodeProperties,
-} from 'n8n-workflow';
-=======
-import { ICredentialType, INodeProperties } from 'n8n-workflow';
->>>>>>> 88cb2655
+import { IAuthenticateGeneric, ICredentialType, INodeProperties } from 'n8n-workflow';
 
 export class HubspotAppToken implements ICredentialType {
 	name = 'hubspotAppToken';
