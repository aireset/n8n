--- conflicted
+++ resolved
@@ -449,11 +449,7 @@
 					loadOptionsMethod: 'getTicketProperties',
 				},
 				default: [],
-<<<<<<< HEAD
-				description: '<p>Used to include specific ticket properties in the results. By default, the results will only include ticket ID and will not include the values for any properties for your tickets.</p><p>Including this parameter will include the data for the specified property in the results. You can include this parameter multiple times to request multiple properties separated by a comma: <code>,</code>.</p>.',
-=======
 				description: '<p>Used to include specific ticket properties in the results. By default, the results will only include ticket ID and will not include the values for any properties for your tickets.</p><p>Including this parameter will include the data for the specified property in the results. You can include this parameter multiple times to request multiple properties separated by a comma: <code>,</code>.</p>. Choose from the list, or specify IDs using an <a href="https://docs.n8n.io/code-examples/expressions/">expression</a>.',
->>>>>>> 13483497
 			},
 			{
 				displayName: 'Properties With History',
@@ -534,11 +530,7 @@
 					loadOptionsMethod: 'getTicketProperties',
 				},
 				default: [],
-<<<<<<< HEAD
-				description: '<p>Used to include specific ticket properties in the results. By default, the results will only include ticket ID and will not include the values for any properties for your company.</p><p>Including this parameter will include the data for the specified property in the results. You can include this parameter multiple times to request multiple properties separated by a comma: <code>,</code>.</p>.',
-=======
 				description: '<p>Used to include specific ticket properties in the results. By default, the results will only include ticket ID and will not include the values for any properties for your company.</p><p>Including this parameter will include the data for the specified property in the results. You can include this parameter multiple times to request multiple properties separated by a comma: <code>,</code>.</p>. Choose from the list, or specify IDs using an <a href="https://docs.n8n.io/code-examples/expressions/">expression</a>.',
->>>>>>> 13483497
 			},
 			{
 				displayName: 'Properties With History',
